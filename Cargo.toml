--- conflicted
+++ resolved
@@ -8,11 +8,8 @@
 name = "jack"
 readme = "README.md"
 repository = "https://github.com/RustAudio/rust-jack"
-<<<<<<< HEAD
-version = "0.7.2"
-=======
+
 version = "0.8.4"
->>>>>>> a3fa9c67
 
 [dependencies]
 bitflags = "1"
