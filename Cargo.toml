--- conflicted
+++ resolved
@@ -11,10 +11,6 @@
 
 [dependencies]
 bitflags = "0.7.0"
-<<<<<<< HEAD
-jack-sys = {path="./jack-sys"}
-=======
 jack-sys = { path="./jack-sys" }
->>>>>>> b5d01537
 lazy_static = "1.0"
 libc = "0.2"