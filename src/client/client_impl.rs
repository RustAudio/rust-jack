use jack_sys as j;
use std::fmt::Debug;
use std::sync::Arc;
use std::{ffi, fmt, ptr};

use crate::client::common::{sleep_on_test, CREATE_OR_DESTROY_CLIENT_MUTEX};
use crate::jack_enums::CodeOrMessage;
use crate::jack_utils::collect_strs;
use crate::properties::PropertyChangeHandler;
use crate::transport::Transport;
use crate::{
    AsyncClient, ClientOptions, ClientStatus, Error, Frames, NotificationHandler, Port, PortFlags,
    PortId, PortSpec, ProcessHandler, Time, Unowned,
};

/// A client to interact with a JACK server.
///
/// # Example
/// ```
/// let c_res = jack::Client::new("rusty_client", jack::ClientOptions::default());
/// match c_res {
///     Ok((client, status)) => println!(
///         "Managed to open client {}, with
/// status {:?}!",
///         client.name(),
///         status
///     ),
///     Err(e) => println!("Failed to open client because of error: {:?}", e),
/// };
/// ```

pub type InternalClientID = j::jack_intclient_t;

#[allow(dead_code)]
pub struct Client(
    *mut j::jack_client_t,
    Arc<()>,
    Option<Box<dyn PropertyChangeHandler>>,
);

unsafe impl Send for Client {}
unsafe impl Sync for Client {}

impl Client {
    /// Opens a JACK client with the given name and options. If the client is successfully opened,
    /// then `Ok(client)` is returned. If the JACK server returned an error, then
    /// `Err(Error::ClientError(status))` will be returned. And if the `dynamic_loading` feature is
    /// enabled and the JACK library could not be loaded, an `Err(Error::LibraryError(message))` is
    /// returned.
    ///
    /// Although the client may be successful in opening, there still may be some errors minor
    /// errors when attempting to opening. To access these, check the returned `ClientStatus`.
    pub fn new(client_name: &str, options: ClientOptions) -> Result<(Self, ClientStatus), Error> {
<<<<<<< HEAD
        Self::new_with_server_name(client_name, options, None)
    }
        
    pub fn new_with_server_name(client_name: &str, options: ClientOptions, server_name: Option<&str>) -> Result<(Self, ClientStatus), Error> {
        let _m = CREATE_OR_DESTROY_CLIENT_MUTEX.lock().unwrap();
=======
        let _m = CREATE_OR_DESTROY_CLIENT_MUTEX.lock().ok();
>>>>>>> 8dcc07d7

        // All of the jack_sys functions below assume the client library is loaded and will panic if
        // it is not
        #[cfg(feature = "dynamic_loading")]
        if let Err(err) = jack_sys::library() {
            return Err(Error::LibraryError(err.to_string()));
        }

        crate::logging::maybe_init_logging();
        sleep_on_test();
        let mut status_bits = 0;
        let client = {
            let client_name = ffi::CString::new(client_name).unwrap();
            
            if let Some(server_name) = server_name {
                let server_name = ffi::CString::new(server_name).unwrap();
                let options = options | ClientOptions::SERVER_NAME;
                unsafe {
                    j::jack_client_open_with_server_name(client_name.as_ptr(), options.bits(), &mut status_bits, server_name.as_ptr())
                }   
            } else {
                unsafe {
                    j::jack_client_open(client_name.as_ptr(), options.bits(), &mut status_bits)
                }
            }
        };

        sleep_on_test();
        let status = ClientStatus::from_bits(status_bits).unwrap_or_else(ClientStatus::empty);
        if client.is_null() {
            Err(Error::ClientError(status))
        } else {
            sleep_on_test();
            Ok((Client(client, Arc::default(), None), status))
        }
    }

    /// Begin processing in real-time using the specified `NotificationHandler` and
    /// `ProcessHandler`.
    pub fn activate_async<N, P>(
        self,
        notification_handler: N,
        process_handler: P,
    ) -> Result<AsyncClient<N, P>, Error>
    where
        N: 'static + Send + Sync + NotificationHandler,
        P: 'static + Send + ProcessHandler,
    {
        AsyncClient::new(self, notification_handler, process_handler)
    }

    /// Return JACK's current system time in microseconds, using the JACK clock
    /// source.
    ///
    /// Note: Although attached a `Client` method, this should use the same time clock as all
    /// clients.
    pub fn time(&self) -> Time {
        // Despite not needing a ptr to the client, this function often segfaults if a client has
        // not been initialized.
        unsafe { jack_sys::jack_get_time() }
    }

    /// The sample rate of the JACK system, as set by the user when jackd was
    /// started.
    pub fn sample_rate(&self) -> usize {
        let srate = unsafe { j::jack_get_sample_rate(self.raw()) };
        srate as usize
    }

    /// The current CPU load estimated by JACK. It is on a scale of `0.0` to `100.0`.
    ///
    /// This is a running average of the time it takes to execute a full process cycle for all
    /// clients as a percentage of the real time available per cycle determined by the buffer size
    /// and sample rate.
    pub fn cpu_load(&self) -> f32 {
        unsafe { j::jack_cpu_load(self.raw()) }
    }

    /// Get the name of the current client. This may differ from the name requested by `Client::new`
    /// as JACK will may rename a client if necessary (ie: name collision, name too long). The name
    /// will only the be different than the one passed to `Client::new` if the `ClientStatus` was
    /// `NAME_NOT_UNIQUE`.
    pub fn name(&self) -> &str {
        unsafe {
            let ptr = j::jack_get_client_name(self.raw());
            let cstr = ffi::CStr::from_ptr(ptr);
            cstr.to_str().unwrap()
        }
    }

    /// The current maximum size that will every be passed to the process
    /// callback.
    pub fn buffer_size(&self) -> Frames {
        unsafe { j::jack_get_buffer_size(self.raw()) }
    }

    /// Change the buffer size passed to the process callback.
    ///
    /// This operation stops the JACK engine process cycle, then calls all registered buffer size
    /// callback functions before restarting the process cycle. This will cause a gap in the audio
    /// flow, so it should only be done at appropriate stopping points.
    pub fn set_buffer_size(&self, n_frames: Frames) -> Result<(), Error> {
        let res = unsafe { j::jack_set_buffer_size(self.raw(), n_frames) };
        match res {
            0 => Ok(()),
            _ => Err(Error::SetBufferSizeError),
        }
    }

    /// Get the numeric `uuid` of this client.
    ///
    /// # Remarks
    ///
    /// * Deallocates, not realtime safe.
    pub fn uuid(&self) -> j::jack_uuid_t {
        unsafe {
            let mut uuid: j::jack_uuid_t = Default::default();
            let uuid_s = j::jack_client_get_uuid(self.raw());
            assert!(!uuid_s.is_null());
            assert_eq!(0, j::jack_uuid_parse(uuid_s, &mut uuid));
            j::jack_free(uuid_s as _);
            uuid
        }
    }

    /// Get the numeric `uuid` of a client by name; returns None if client does not exist
    /// # Remarks
    /// * Not realtime safe
    pub fn uuid_of_client_by_name(&self, name: &str) -> Option<jack_sys::jack_uuid_t> {
        Self::uuid_of_client_by_name_raw(self.raw(), name)
    }

    pub(crate) fn uuid_of_client_by_name_raw(
        raw: *mut jack_sys::jack_client_t,
        name: &str,
    ) -> Option<jack_sys::jack_uuid_t> {
        let name = ffi::CString::new(name).unwrap();
        let mut uuid: jack_sys::jack_uuid_t = Default::default();
        unsafe {
            let uuid_s = jack_sys::jack_get_uuid_for_client_name(raw, name.as_ptr());
            if uuid_s.is_null() {
                return None;
            }
            assert_eq!(0, jack_sys::jack_uuid_parse(uuid_s, &mut uuid));
            jack_sys::jack_free(uuid_s as _);
        }
        Some(uuid)
    }
    /// Get a String representation of the `uuid` of this client.
    ///
    /// # Remarks
    ///
    /// * Allocates & deallocates, not realtime safe.
    pub fn uuid_string(&self) -> String {
        unsafe {
            let uuid_s = j::jack_client_get_uuid(self.raw());
            assert!(!uuid_s.is_null());
            let uuid = ffi::CStr::from_ptr(uuid_s)
                .to_str()
                .expect("uuid is valid string")
                .to_string();
            j::jack_free(uuid_s as _);
            uuid
        }
    }

    //helper to get client name from uuid string.
    unsafe fn name_by_uuid_raw(&self, uuid: *const ::libc::c_char) -> Option<String> {
        let name_ptr = j::jack_get_client_name_by_uuid(self.raw(), uuid);
        if name_ptr.is_null() {
            None
        } else {
            Some(
                ffi::CStr::from_ptr(name_ptr)
                    .to_str()
                    .expect("name convert to a valid str")
                    .to_string(),
            )
        }
    }

    /// Get the name of a client by its numeric uuid.
    pub fn name_by_uuid(&self, uuid: j::jack_uuid_t) -> Option<String> {
        let mut uuid_s = ['\0' as _; 37]; //jack_uuid_unparse expects an array of length 37
        unsafe {
            j::jack_uuid_unparse(uuid, uuid_s.as_mut_ptr());
            self.name_by_uuid_raw(uuid_s.as_ptr())
        }
    }

    /// Get the name of a client by its `&str` uuid.
    pub fn name_by_uuid_str(&self, uuid: &str) -> Option<String> {
        let uuid = ffi::CString::new(uuid).unwrap();
        unsafe { self.name_by_uuid_raw(uuid.as_ptr()) }
    }

    /// Returns a vector of port names that match the specified arguments
    ///
    /// `port_name_pattern` - A regular expression used to select ports by name. If `None` or zero
    /// lengthed, no selection based on name will be carried out.
    ///
    /// `type_name_pattern` - A regular expression used to select ports by type. If `None` or zero
    /// lengthed, no selection based on type will be carried out. The port type is the same one
    /// returned by `PortSpec::jack_port_type()`. For example, `AudioIn` and `AudioOut` are both of
    /// type `"32 bit float mono audio"`.
    ///
    /// `flags` - A value used to select ports by their flags. Use `PortFlags::empty()` for no flag
    /// selection.
    pub fn ports(
        &self,
        port_name_pattern: Option<&str>,
        type_name_pattern: Option<&str>,
        flags: PortFlags,
    ) -> Vec<String> {
        let port_name_pattern_cstr = ffi::CString::new(port_name_pattern.unwrap_or("")).unwrap();
        let type_name_pattern_cstr = ffi::CString::new(type_name_pattern.unwrap_or("")).unwrap();
        let flags = libc::c_ulong::from(flags.bits());
        unsafe {
            let ports = j::jack_get_ports(
                self.raw(),
                port_name_pattern_cstr.as_ptr(),
                type_name_pattern_cstr.as_ptr(),
                flags,
            );
            collect_strs(ports)
        }
    }

    /// Create a new port for the client. This is an object used for moving data of any type in or
    /// out of the client. Ports may be connected in various ways.
    ///
    /// The `port_spec` specifies the IO direction and data type. Oftentimes, the built-in types
    /// (`AudioIn`, `AudioOut`, `MidiIn`, `MidiOut`) can be used.
    ///
    /// Each port has a short name. The port's full name contains the name of the client
    /// concatenated with a colon (:) followed by its short name. `Port::name_size()` is the maximum
    /// length of the full name. Exceeding that will cause the port registration to fail and return
    /// `Err(())`.
    ///
    /// The `port_name` must be unique among all ports owned by this client. If the name is not
    /// unique, the registration will fail.
    pub fn register_port<PS: PortSpec>(
        &self,
        port_name: &str,
        port_spec: PS,
    ) -> Result<Port<PS>, Error> {
        let port_name_c = ffi::CString::new(port_name).unwrap();
        let port_type_c = ffi::CString::new(port_spec.jack_port_type()).unwrap();
        let port_flags = port_spec.jack_flags().bits();
        let buffer_size = port_spec.jack_buffer_size();
        let pp = unsafe {
            j::jack_port_register(
                self.raw(),
                port_name_c.as_ptr(),
                port_type_c.as_ptr(),
                libc::c_ulong::from(port_flags),
                buffer_size,
            )
        };
        if pp.is_null() {
            Err(Error::PortRegistrationError(port_name.to_string()))
        } else {
            Ok(unsafe { Port::from_raw(port_spec, self.raw(), pp, Arc::downgrade(&self.1)) })
        }
    }

    /// Get a `Port` by its port id.
    pub fn port_by_id(&self, port_id: PortId) -> Option<Port<Unowned>> {
        let pp = unsafe { j::jack_port_by_id(self.raw(), port_id) };
        if pp.is_null() {
            None
        } else {
            Some(unsafe { Port::from_raw(Unowned {}, self.raw(), pp, Arc::downgrade(&self.1)) })
        }
    }

    /// Get a `Port` by its port name.
    pub fn port_by_name(&self, port_name: &str) -> Option<Port<Unowned>> {
        let port_name = ffi::CString::new(port_name).unwrap();
        let pp = unsafe { j::jack_port_by_name(self.raw(), port_name.as_ptr()) };
        if pp.is_null() {
            None
        } else {
            Some(unsafe { Port::from_raw(Unowned {}, self.raw(), pp, Arc::downgrade(&self.1)) })
        }
    }

    /// Load a (server) internal client
    ///
    /// This call will load a server-internal jack client. Internal clients run inside the jack
    /// server process and are provided as .so files by the jack package. Most internal clients
    /// provide low level interfaces, so as such are not expected to be needed by regular applications
    ///
    /// `client_name` is the name the new client will display as on the graph
    /// `client_bin_name` is the name of the internal client to load. This is the same as the .so file
    /// being loaded, without its file extension or path.
    /// `client_args` is an arbitrary string of parameters passed to the client. These are client specific
    ///
    /// This call will return the ID of the new client, needed to unload it again on success.
    /// It returns a ClientError on error.
    pub fn load_internal_client(
        &self,
        client_name: &str,
        client_bin_name: &str,
        client_args: &str,
    ) -> Result<InternalClientID, Error> {
        let ffi_client_name = ffi::CString::new(client_name).unwrap();
        let ffi_client_bin = ffi::CString::new(client_bin_name).unwrap();
        let ffi_client_args = ffi::CString::new(client_args).unwrap();

        let mut status_bits = 0;
        let options: j::Enum_JackOptions = j::JackLoadName | j::JackLoadInit;

        let intclient = unsafe {
            j::jack_internal_client_load(
                self.raw(),
                ffi_client_name.as_ptr(),
                options,
                &mut status_bits,
                ffi_client_bin.as_ptr(),
                ffi_client_args.as_ptr(),
            )
        };

        match intclient {
            Some(0) => {
                let status =
                    ClientStatus::from_bits(status_bits).unwrap_or_else(ClientStatus::empty);
                Err(Error::ClientError(status))
            }
            Some(i) => Ok(i),
            None => Err(Error::WeakFunctionNotFound("jack_internal_client_load")),
        }
    }

    /// Unload a (server) internal client
    ///
    /// This call will unload a server-internal jack client with an ID given from load_internal_client.
    ///
    /// `client` is the ID to unload
    ///
    /// This call will return `Ok(())` on success.
    /// It returns a ClientError on error.
    pub fn unload_internal_client(&self, client: InternalClientID) -> Result<(), Error> {
        let status = unsafe {
            let status = match j::jack_internal_client_unload(self.raw(), client) {
                Some(s) => s,
                None => return Err(Error::WeakFunctionNotFound("jack_internal_client_unload")),
            };
            ClientStatus::from_bits_retain(status)
        };
        if status.is_empty() {
            Ok(())
        } else {
            Err(Error::ClientError(status))
        }
    }

    /// The estimated time in frames that has passed since the JACK server began the current process
    /// cycle.
    pub fn frames_since_cycle_start(&self) -> Frames {
        unsafe { j::jack_frames_since_cycle_start(self.raw()) }
    }

    /// The estimated current time in frames. This function is intended for use in other threads
    /// (not the process callback). The return value can be compared with the value of
    /// `last_frame_time` to relate time in other threads to JACK time. To obtain better time
    /// information from within the process callback, see `ProcessScope`.
    pub fn frame_time(&self) -> Frames {
        unsafe { j::jack_frame_time(self.raw()) }
    }

    /// The estimated time in microseconds of the specified frame time
    pub fn frames_to_time(&self, n_frames: Frames) -> Time {
        unsafe { j::jack_frames_to_time(self.raw(), n_frames) }
    }

    /// The estimated time in frames for the specified system time.
    ///
    /// # TODO
    /// - Improve test
    pub fn time_to_frames(&self, t: Time) -> Frames {
        unsafe { j::jack_time_to_frames(self.raw(), t) }
    }

    /// Returns `true` if the port `port` belongs to this client.
    pub fn is_mine<PS: PortSpec>(&self, port: &Port<PS>) -> bool {
        matches!(unsafe { j::jack_port_is_mine(self.raw(), port.raw()) }, 1)
    }

    /// Toggle input monitoring for the port with name `port_name`.
    ///
    /// `Err(Error::PortMonitorError)` is returned on failure.
    ///
    /// Only works if the port has the `CAN_MONITOR` flag, or else nothing happens.
    pub fn request_monitor_by_name(
        &self,
        port_name: &str,
        enable_monitor: bool,
    ) -> Result<(), Error> {
        let port_name_cstr = ffi::CString::new(port_name).unwrap();
        let res = unsafe {
            j::jack_port_request_monitor_by_name(
                self.raw(),
                port_name_cstr.as_ptr(),
                i32::from(enable_monitor),
            )
        };
        match res {
            0 => Ok(()),
            _ => Err(Error::PortMonitorError),
        }
    }

    // TODO implement
    // /// Start/Stop JACK's "freewheel" mode.
    // ///
    // /// When in "freewheel" mode, JACK no longer waits for any external event to
    // /// begin the start of the next process cycle. As a result, freewheel mode
    // /// causes "faster than real-time" execution of a JACK graph. If possessed,
    // /// real-time scheduling is dropped when entering freewheel mode, and if
    // /// appropriate it is reacquired when stopping.
    // ///
    // /// IMPORTANT: on systems using capabilities to provide real-time scheduling
    // /// (i.e. Linux Kernel 2.4), if enabling freewheel, this function must be
    // /// called from the thread that originally called `self.activate()`. This
    // /// restriction does not apply to other systems (e.g. Linux Kernel 2.6 or OS
    // /// X).
    // pub pub fn set_freewheel(&self, enable: bool) -> Result<(), Error> {
    //     let onoff = match enable {
    //         true => 0,
    //         false => 1,
    //     };
    //     match unsafe { j::jack_set_freewheel(self.raw(), onoff) } {
    //         0 => Ok(()),
    //         _ => Err(Error::FreewheelError),
    //     }
    // }

    /// Establish a connection between two ports by their full name.
    ///
    /// When a connection exists, data written to the source port will be available to be read at
    /// the destination port.
    ///
    /// On failure, either a `PortAlreadyConnected` or `PortConnectionError` is returned.
    ///
    /// # Preconditions
    /// 1. The port types must be identical
    /// 2. The port flags of the `source_port` must include `IS_OUTPUT`
    /// 3. The port flags of the `destination_port` must include `IS_INPUT`.
    /// 4. Both ports must be owned by active clients.
    ///
    /// # Panics
    /// Panics if it is not possible to convert `source_port` or `destination_port` to a `CString`.
    pub fn connect_ports_by_name(
        &self,
        source_port: &str,
        destination_port: &str,
    ) -> Result<(), Error> {
        let source_cstr = ffi::CString::new(source_port).unwrap();
        let destination_cstr = ffi::CString::new(destination_port).unwrap();
        let res =
            unsafe { j::jack_connect(self.raw(), source_cstr.as_ptr(), destination_cstr.as_ptr()) };
        match res {
            0 => Ok(()),
            ::libc::EEXIST => Err(Error::PortAlreadyConnected(
                source_port.to_string(),
                destination_port.to_string(),
            )),
            code => {
                let code_or_message = if self
                    .port_by_name(source_port)
                    .map(|p| p.flags().contains(PortFlags::IS_INPUT))
                    .unwrap_or(false)
                {
                    CodeOrMessage::Message(
                        "source port does not produce a signal, it is not an input port",
                    )
                } else if self
                    .port_by_name(destination_port)
                    .map(|p| p.flags().contains(PortFlags::IS_OUTPUT))
                    .unwrap_or(false)
                {
                    CodeOrMessage::Message(
                        "destination port cannot be written to, it is not an output port",
                    )
                } else {
                    CodeOrMessage::Code(code)
                };
                Err(Error::PortConnectionError {
                    source: source_port.to_string(),
                    destination: destination_port.to_string(),
                    code_or_message,
                })
            }
        }
    }

    /// Establish a connection between two ports.
    ///
    /// When a connection exists, data written to the source port will be available to be read at
    /// the destination port.
    ///
    /// On failure, either a `PortAlreadyConnected` or `PortConnectionError` is returned.
    ///
    /// # Preconditions
    /// 1. The port types must be identical
    /// 2. The port flags of the `source_port` must include `IS_OUTPUT`
    /// 3. The port flags of the `destination_port` must include `IS_INPUT`.
    /// 4. Both ports must be owned by active clients.
    pub fn connect_ports<A: PortSpec, B: PortSpec>(
        &self,
        source_port: &Port<A>,
        destination_port: &Port<B>,
    ) -> Result<(), Error> {
        let _m = CREATE_OR_DESTROY_CLIENT_MUTEX.lock().ok();
        self.connect_ports_by_name(&source_port.name()?, &destination_port.name()?)
    }

    /// Remove all connections to/from the port.
    pub fn disconnect<PS>(&self, port: &Port<PS>) -> Result<(), Error> {
        let res = unsafe { j::jack_port_disconnect(self.raw(), port.raw()) };
        match res {
            0 => Ok(()),
            _ => Err(Error::PortDisconnectionError),
        }
    }

    pub fn unregister_port<PS>(&self, port: Port<PS>) -> Result<(), Error> {
        let res = unsafe { j::jack_port_unregister(self.raw(), port.raw()) };
        match res {
            0 => Ok(()),
            _ => Err(Error::PortDisconnectionError),
        }
    }

    /// Remove a connection between two ports.
    pub fn disconnect_ports<A: PortSpec, B: PortSpec>(
        &self,
        source: &Port<A>,
        destination: &Port<B>,
    ) -> Result<(), Error> {
        self.disconnect_ports_by_name(&source.name()?, &destination.name()?)
    }

    /// Remove a connection between two ports.
    pub fn disconnect_ports_by_name(
        &self,
        source_port: &str,
        destination_port: &str,
    ) -> Result<(), Error> {
        let source_port = ffi::CString::new(source_port).unwrap();
        let destination_port = ffi::CString::new(destination_port).unwrap();
        let res = unsafe {
            j::jack_disconnect(self.raw(), source_port.as_ptr(), destination_port.as_ptr())
        };
        match res {
            0 => Ok(()),
            _ => Err(Error::PortDisconnectionError),
        }
    }

    /// The buffer size of a port type
    ///
    /// # Safety
    ///
    /// * This function may only be called in a buffer size callback.
    pub unsafe fn type_buffer_size(&self, port_type: &str) -> usize {
        let port_type = ffi::CString::new(port_type).unwrap();
        j::jack_port_type_get_buffer_size(self.raw(), port_type.as_ptr())
    }

    /// Expose the underlying ffi pointer.
    ///
    /// This is mostly for use within the jack crate itself.
    #[inline(always)]
    pub fn raw(&self) -> *mut j::jack_client_t {
        self.0
    }

    /// Create a `Client` from an ffi pointer.
    ///
    /// This is mostly for use within the jack crate itself.
    ///
    /// # Safety
    /// It is unsafe to create a `Client` from a raw pointer.
    pub unsafe fn from_raw(p: *mut j::jack_client_t) -> Self {
        Client(p, Arc::default(), None)
    }

    /// Get a `Transport` object associated with this client.
    ///
    /// # Remarks
    /// * The transport methods will only work during this client's lifetime.
    pub fn transport(&self) -> Transport {
        Transport {
            client_ptr: self.0,
            client_life: Arc::downgrade(&self.1),
        }
    }

    /// Register a property change handler for this client.
    ///
    /// # Remarks
    /// * The handler isn't called until after this client is activated.
    ///
    /// # Panics
    /// Calling this method more than once on any given client with cause a panic.
    pub fn register_property_change_handler<H: 'static + PropertyChangeHandler>(
        &mut self,
        handler: H,
    ) -> Result<(), Error> {
        assert!(self.2.is_none());
        let handler = Box::into_raw(Box::new(handler));
        unsafe {
            self.2 = Some(Box::from_raw(handler));
            let res = j::jack_set_property_change_callback(
                self.raw(),
                Some(crate::properties::property_changed::<H>),
                std::mem::transmute::<*mut H, *mut libc::c_void>(handler),
            );
            match res {
                0 => Ok(()),
                error_code => Err(Error::UnknownError { error_code }),
            }
        }
    }
}

/// Close the client.
impl Drop for Client {
    fn drop(&mut self) {
        let _m = CREATE_OR_DESTROY_CLIENT_MUTEX.lock().ok();
        debug_assert!(!self.raw().is_null()); // Rep invariant
                                              // Close the client
        sleep_on_test();
        let _res = unsafe { j::jack_client_close(self.raw()) }; // best effort: close the client
        sleep_on_test();
        //assert_eq!(res, 0); //do not assert here. connection could be broken
        self.0 = ptr::null_mut();
    }
}

impl Debug for Client {
    fn fmt(&self, f: &mut fmt::Formatter) -> Result<(), fmt::Error> {
        f.debug_struct("Client")
            .field("name", &self.name())
            .field("sample_rate", &self.sample_rate())
            .field("buffer_size", &self.buffer_size())
            .field("cpu_usage", &format!("{}%", self.cpu_load() / 100.0))
            .field("frame_time", &self.frame_time())
            .finish()
    }
}

/// `ProcessScope` provides information on the client and frame time information within a process
/// callback.
#[derive(Debug)]
pub struct ProcessScope {
    client_ptr: *mut j::jack_client_t,

    // Used to allow safe access to IO port buffers
    n_frames: Frames,
}

impl ProcessScope {
    /// The number of frames in the current process cycle.
    #[inline(always)]
    pub fn n_frames(&self) -> Frames {
        self.n_frames
    }

    /// The precise time at the start of the current process cycle. This function may only be used
    /// from the process callback, and can be used to interpret timestamps generated by
    /// `self.frame_time()` in other threads, with respect to the current process cycle.
    pub fn last_frame_time(&self) -> Frames {
        unsafe { j::jack_last_frame_time(self.client_ptr()) }
    }

    /// The estimated time in frames that has passed since the JACK server began the current process
    /// cycle.
    pub fn frames_since_cycle_start(&self) -> Frames {
        unsafe { j::jack_frames_since_cycle_start(self.client_ptr()) }
    }

    /// Provides the internal cycle timing information as used by most of the other time related
    /// functions. This allows the caller to map between frame counts and microseconds with full
    /// precision (i.e. without rounding frame times to integers), and also provides e.g. the
    /// microseconds time of the start of the current cycle directly (it has to be computed
    /// otherwise).
    ///
    /// `Err(Error::TimeError)` is returned on failure.
    /// `Err(Error::WeakFunctionNotFound)` if the function does not exist.
    pub fn cycle_times(&self) -> Result<CycleTimes, Error> {
        let mut current_frames: Frames = 0;
        let mut current_usecs: Time = 0;
        let mut next_usecs: Time = 0;
        let mut period_usecs: libc::c_float = 0.0;

        let res = unsafe {
            (jack_sys::jack_get_cycle_times)(
                self.client_ptr(),
                &mut current_frames,
                &mut current_usecs,
                &mut next_usecs,
                &mut period_usecs,
            )
        };
        match res {
            None => Err(Error::WeakFunctionNotFound("jack_get_cycle_times")),
            Some(0) => Ok(CycleTimes {
                current_frames,
                current_usecs,
                next_usecs,
                period_usecs,
            }),
            _ => Err(Error::TimeError),
        }
    }

    /// Expose the `client_ptr` for low level purposes.
    ///
    /// This is mostly for use within the jack crate itself.
    #[inline(always)]
    pub fn client_ptr(&self) -> *mut j::jack_client_t {
        self.client_ptr
    }

    /// Create a `ProcessScope` for the client with the given pointer and the specified amount of
    /// frames.
    ///
    /// This is mostly for use within the jack crate itself.
    ///
    /// # Safety
    /// It is unsafe to create a `ProcessScope` since it may not be valid. For library user's, the
    /// `ProcessScope` is usually passed in as a parameter to a trait's method.
    pub unsafe fn from_raw(n_frames: Frames, client_ptr: *mut j::jack_client_t) -> Self {
        ProcessScope {
            n_frames,
            client_ptr,
        }
    }
}

/// Internal cycle timing information.
#[derive(Clone, Copy, Debug, PartialEq)]
pub struct CycleTimes {
    pub current_frames: Frames,
    pub current_usecs: Time,
    pub next_usecs: Time,
    pub period_usecs: libc::c_float,
}<|MERGE_RESOLUTION|>--- conflicted
+++ resolved
@@ -51,16 +51,11 @@
     /// Although the client may be successful in opening, there still may be some errors minor
     /// errors when attempting to opening. To access these, check the returned `ClientStatus`.
     pub fn new(client_name: &str, options: ClientOptions) -> Result<(Self, ClientStatus), Error> {
-<<<<<<< HEAD
         Self::new_with_server_name(client_name, options, None)
     }
         
     pub fn new_with_server_name(client_name: &str, options: ClientOptions, server_name: Option<&str>) -> Result<(Self, ClientStatus), Error> {
-        let _m = CREATE_OR_DESTROY_CLIENT_MUTEX.lock().unwrap();
-=======
         let _m = CREATE_OR_DESTROY_CLIENT_MUTEX.lock().ok();
->>>>>>> 8dcc07d7
-
         // All of the jack_sys functions below assume the client library is loaded and will panic if
         // it is not
         #[cfg(feature = "dynamic_loading")]
@@ -69,11 +64,9 @@
         }
 
         crate::logging::maybe_init_logging();
-        sleep_on_test();
         let mut status_bits = 0;
         let client = {
             let client_name = ffi::CString::new(client_name).unwrap();
-            
             if let Some(server_name) = server_name {
                 let server_name = ffi::CString::new(server_name).unwrap();
                 let options = options | ClientOptions::SERVER_NAME;
@@ -87,12 +80,10 @@
             }
         };
 
-        sleep_on_test();
         let status = ClientStatus::from_bits(status_bits).unwrap_or_else(ClientStatus::empty);
         if client.is_null() {
             Err(Error::ClientError(status))
         } else {
-            sleep_on_test();
             Ok((Client(client, Arc::default(), None), status))
         }
     }
