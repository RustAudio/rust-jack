--- conflicted
+++ resolved
@@ -20,12 +20,7 @@
 
 impl TestHandler {
     pub fn new() -> Self {
-<<<<<<< HEAD
-        TestHandler { callbacks_used: HashSet::new() }
-=======
-        TestHandler {
-            callback_counts: HashMap::new(),
-        }
+        TestHandler { callback_counts: HashMap::new() }
     }
 
     pub fn get_callback_count(&self, tp: TestCallbackTypes) -> usize {
@@ -33,7 +28,6 @@
             Some(&n) => n,
             None => 0,
         }
->>>>>>> da3618f8
     }
 
     fn increment_callback_count(&mut self, tp: TestCallbackTypes) {
@@ -47,67 +41,29 @@
         self.increment_callback_count(TestCallbackTypes::ThreadInit);
     }
 
-<<<<<<< HEAD
     fn process(&mut self, _: &mut ProcessScope) -> JackControl {
-        self.callbacks_used.insert("process");
-=======
-    fn process(&mut self, _: u32) -> JackControl {
         self.increment_callback_count(TestCallbackTypes::Process);
->>>>>>> da3618f8
         JackControl::Continue
     }
 }
 
-fn open_test_client(name: &str) -> Client<TestHandler> {
+fn open_test_client(name: &str) -> (Client, ClientStatus) {
     thread::sleep(*DEFAULT_SLEEP_TIME);
-    Client::<TestHandler>::open(name, NO_START_SERVER).unwrap()
+    Client::open(name, NO_START_SERVER).unwrap()
 }
 
 #[test]
-<<<<<<< HEAD
-fn static_fns() {
-    client_name_size();
-    port_name_size();
-    port_type_size();
-}
-
-#[test]
-fn test() {
-    // info/error handling
-    set_info_callbacks(Some(info_handler), Some(error_handler));
-
-    // create client
-    let (client, status) = Client::open("rj-test", NO_START_SERVER).unwrap();
-    assert_eq!(status, ClientStatus::empty());
-    assert_eq!(client.name(), "rj-test");
-
-    // query parameters
-    let _audio_type_buffer_size = unsafe { client.type_buffer_size(DEFAULT_AUDIO_TYPE) };
-    let _midi_type_buffer_size = unsafe { client.type_buffer_size(DEFAULT_MIDI_TYPE) };
-
-    // test run
-    let activated_client = client.activate(TestHandler::new()).unwrap();
-    thread::sleep(time::Duration::from_secs(1));
-    let (deactivated_client, tested_handler) = activated_client.deactivate().unwrap();
-    let expected_called = ["thread_init", "process"];
-    for s in expected_called.iter() {
-        assert!(tested_handler.callbacks_used.contains(s));
-    }
-
-    // close
-    deactivated_client.close();
-=======
 fn querying_jack_sizes_returns_valid_values() {
-    assert!(Client::<TestHandler>::name_size() > 0);
-    assert!(Port::name_size() > 0);
-    assert!(Port::type_size() > 0);
+    assert!(*CLIENT_NAME_SIZE > 0);
+    assert!(*PORT_NAME_SIZE > 0);
+    assert!(*PORT_TYPE_SIZE > 0);
 }
 
 #[test]
 fn opening_returns_healthy_client() {
     let name: &'static str = "orhc";
-    let client = open_test_client(name);
-    assert_eq!(client.status(), ClientStatus::empty());
+    let (client, status) = open_test_client(name);
+    assert_eq!(status, ClientStatus::empty());
     assert_eq!(client.name(), name);
 }
 
@@ -115,21 +71,20 @@
 // Or, most likely, abandon functionality
 #[test]
 fn activating_a_client_calls_thread_init_once() {
-    let mut client = open_test_client("aacctio");
+    let (client, _status) = open_test_client("aacctio");
     let handler = TestHandler::new();
-    client.activate(handler).unwrap();
+    let client = client.activate(handler).unwrap();
     thread::sleep(*DEFAULT_SLEEP_TIME);
-    let handler = client.deactivate().unwrap();
+    let (_client, handler) = client.deactivate().unwrap();
     assert!(handler.get_callback_count(TestCallbackTypes::ThreadInit) > 0);
 }
 
 #[test]
 fn activating_a_client_calls_process_callback_several_times() {
-    let mut client = open_test_client("aaccpcst");
+    let (client, _status) = open_test_client("aaccpcst");
     let handler = TestHandler::new();
-    client.activate(handler).unwrap();
+    let client = client.activate(handler).unwrap();
     thread::sleep(*DEFAULT_SLEEP_TIME);
-    let handler = client.deactivate().unwrap();
+    let (_client, handler) = client.deactivate().unwrap();
     assert!(handler.get_callback_count(TestCallbackTypes::Process) > 1);
->>>>>>> da3618f8
 }