--- conflicted
+++ resolved
@@ -70,17 +70,15 @@
 mod ringbuffer;
 mod transport;
 
-<<<<<<< HEAD
-#[cfg(test)]
-mod tests;
-=======
 /// A collection of useful but optional functionality.
 pub mod contrib {
     mod closure;
 
     pub use closure::ClosureProcessHandler;
 }
->>>>>>> 2923d0fe
+
+#[cfg(test)]
+mod tests;
 
 static TIME_CLIENT: std::sync::LazyLock<Client> = std::sync::LazyLock::new(|| {
     Client::new("deprecated_get_time", ClientOptions::NO_START_SERVER)
